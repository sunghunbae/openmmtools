package:
  name: openmmtools-dev
  version: 0.0.0

source:
  path: ../../

build:
  preserve_egg_dir: True
  number: 0

requirements:
  build:
    - python
    - cython
    - numpy
    - scipy
    - setuptools
    - openmm
    - parmed
<<<<<<< HEAD
    - tqdm
    - netcdf4
    - pyyaml

=======
    - mdtraj
    
>>>>>>> 119d0dc4
  run:
    - python
    - cython
    - numpy
    - scipy
    - setuptools
    - six
    - openmm
    - parmed
<<<<<<< HEAD
    - tqdm
    - netcdf4
    - pyyaml

=======
    - mdtraj
>>>>>>> 119d0dc4

test:
  requires:
    - nose
    - pymbar
  imports:
    - openmmtools

about:
  home: https://github.com/choderalab/openmmtools
  license: MIT License<|MERGE_RESOLUTION|>--- conflicted
+++ resolved
@@ -18,15 +18,10 @@
     - setuptools
     - openmm
     - parmed
-<<<<<<< HEAD
-    - tqdm
+    - mdtraj
     - netcdf4
     - pyyaml
 
-=======
-    - mdtraj
-    
->>>>>>> 119d0dc4
   run:
     - python
     - cython
@@ -36,14 +31,10 @@
     - six
     - openmm
     - parmed
-<<<<<<< HEAD
-    - tqdm
+    - mdtraj
     - netcdf4
     - pyyaml
 
-=======
-    - mdtraj
->>>>>>> 119d0dc4
 
 test:
   requires:
