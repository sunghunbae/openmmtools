#!/usr/bin/env python

# =============================================================================
# MODULE DOCSTRING
# =============================================================================

"""
Test State classes in states.py.

"""

# =============================================================================
# GLOBAL IMPORTS
# =============================================================================

import nose
import pickle
import operator

from openmmtools import testsystems
from openmmtools.states import *


# =============================================================================
# UTILITY FUNCTIONS
# =============================================================================

def get_barostat_temperature(barostat):
    """Backward-compatibly get barostat's temperature"""
    try:  # TODO drop this when we stop openmm7.0 support
        return barostat.getDefaultTemperature()
    except AttributeError:  # versions previous to OpenMM 7.1
        return barostat.getTemperature()


# =============================================================================
# TEST THERMODYNAMIC STATE
# =============================================================================

class TestThermodynamicState(object):
    """Test suite for states.ThermodynamicState class."""

    @classmethod
    def setup_class(cls):
        """Create the test systems used in the test suite."""
        cls.std_pressure = ThermodynamicState._STANDARD_PRESSURE
        cls.std_temperature = ThermodynamicState._STANDARD_TEMPERATURE

        alanine_explicit = testsystems.AlanineDipeptideExplicit()
        cls.alanine_positions = alanine_explicit.positions
        cls.alanine_no_thermostat = alanine_explicit.system

        toluene_implicit = testsystems.TolueneImplicit()
        cls.toluene_positions = toluene_implicit.positions
        cls.toluene_implicit = toluene_implicit.system
        cls.toluene_vacuum = testsystems.TolueneVacuum().system
        thermostat = openmm.AndersenThermostat(cls.std_temperature,
                                               1.0/unit.picosecond)
        cls.toluene_vacuum.addForce(thermostat)
        cls.alanine_explicit = copy.deepcopy(cls.alanine_no_thermostat)
        thermostat = openmm.AndersenThermostat(cls.std_temperature,
                                               1.0/unit.picosecond)
        cls.alanine_explicit.addForce(thermostat)

        # A system correctly barostated
        cls.barostated_alanine = copy.deepcopy(cls.alanine_explicit)
        barostat = openmm.MonteCarloBarostat(cls.std_pressure, cls.std_temperature)
        cls.barostated_alanine.addForce(barostat)

        # A non-periodic system barostated
        cls.barostated_toluene = copy.deepcopy(cls.toluene_vacuum)
        barostat = openmm.MonteCarloBarostat(cls.std_pressure, cls.std_temperature)
        cls.barostated_toluene.addForce(barostat)

        # A system with two identical MonteCarloBarostats
        cls.multiple_barostat_alanine = copy.deepcopy(cls.barostated_alanine)
        barostat = openmm.MonteCarloBarostat(cls.std_pressure, cls.std_temperature)
        cls.multiple_barostat_alanine.addForce(barostat)

        # A system with an unsupported MonteCarloAnisotropicBarostat
        cls.unsupported_barostat_alanine = copy.deepcopy(cls.alanine_explicit)
        pressure_in_bars = cls.std_pressure / unit.bar
        anisotropic_pressure = openmm.Vec3(pressure_in_bars, pressure_in_bars,
                                           pressure_in_bars)
        cls.anisotropic_barostat = openmm.MonteCarloAnisotropicBarostat(anisotropic_pressure,
                                                                        cls.std_temperature)
        cls.unsupported_barostat_alanine.addForce(cls.anisotropic_barostat)

        # A system with an inconsistent pressure in the barostat.
        cls.inconsistent_pressure_alanine = copy.deepcopy(cls.alanine_explicit)
        barostat = openmm.MonteCarloBarostat(cls.std_pressure + 0.2*unit.bar,
                                             cls.std_temperature)
        cls.inconsistent_pressure_alanine.addForce(barostat)

        # A system with an inconsistent temperature in the barostat.
        cls.inconsistent_temperature_alanine = copy.deepcopy(cls.alanine_no_thermostat)
        barostat = openmm.MonteCarloBarostat(cls.std_pressure,
                                             cls.std_temperature + 1.0*unit.kelvin)
        thermostat = openmm.AndersenThermostat(cls.std_temperature + 1.0*unit.kelvin,
                                               1.0/unit.picosecond)
        cls.inconsistent_temperature_alanine.addForce(barostat)
        cls.inconsistent_temperature_alanine.addForce(thermostat)

    @staticmethod
    def get_integrators(temperature):
        friction = 5.0/unit.picosecond
        time_step = 2.0*unit.femtosecond

        # Test cases
        verlet = openmm.VerletIntegrator(time_step)
        langevin = openmm.LangevinIntegrator(temperature,
                                             friction, time_step)
        velocity_verlet = integrators.VelocityVerletIntegrator()
        ghmc = integrators.GHMCIntegrator(temperature)
        # Copying a CustomIntegrator will make it lose any extra function
        # including the temperature getter/setter, so we must test this.
        custom_ghmc = copy.deepcopy(ghmc)

        compound_ghmc = openmm.CompoundIntegrator()
        compound_ghmc.addIntegrator(openmm.VerletIntegrator(time_step))
        compound_ghmc.addIntegrator(integrators.GHMCIntegrator(temperature))

        compound_verlet = openmm.CompoundIntegrator()
        compound_verlet.addIntegrator(openmm.VerletIntegrator(time_step))
        compound_verlet.addIntegrator(openmm.VerletIntegrator(time_step))

        return [(False, verlet), (False, velocity_verlet), (False, compound_verlet),
                (True, langevin), (True, ghmc), (True, custom_ghmc), (True, compound_ghmc)]

    def test_single_instance_standard_system(self):
        """ThermodynamicState should store only 1 System per compatible state."""
        state_nvt_300 = ThermodynamicState(system=self.alanine_explicit, temperature=300*unit.kelvin)
        state_nvt_350 = ThermodynamicState(system=self.alanine_explicit, temperature=350*unit.kelvin)
        state_npt_1 = ThermodynamicState(system=self.alanine_explicit, pressure=1.0*unit.atmosphere)
        state_npt_2 = ThermodynamicState(system=self.alanine_explicit, pressure=2.0*unit.atmosphere)
        assert state_nvt_300._standard_system == state_nvt_350._standard_system
        assert state_nvt_300._standard_system != state_npt_1._standard_system
        assert state_npt_1._standard_system == state_npt_2._standard_system

    def test_deepcopy(self):
        """Test that copy/deepcopy doesn't generate a new System instance."""
        state = ThermodynamicState(system=self.barostated_alanine)
        copied_state = copy.copy(state)
        deepcopied_state = copy.deepcopy(state)
        assert state._standard_system == copied_state._standard_system
        assert state._standard_system == deepcopied_state._standard_system

    def test_method_find_barostat(self):
        """ThermodynamicState._find_barostat() method."""
        barostat = ThermodynamicState._find_barostat(self.barostated_alanine)
        assert isinstance(barostat, openmm.MonteCarloBarostat)

        # Raise exception if multiple or unsupported barostats found
        TE = ThermodynamicsError  # shortcut
        test_cases = [(self.multiple_barostat_alanine, TE.MULTIPLE_BAROSTATS),
                      (self.unsupported_barostat_alanine, TE.UNSUPPORTED_BAROSTAT)]
        for system, err_code in test_cases:
            with nose.tools.assert_raises(ThermodynamicsError) as cm:
                ThermodynamicState._find_barostat(system)
            assert cm.exception.code == err_code

    def test_method_find_thermostat(self):
        """ThermodynamicState._find_thermostat() method."""
        system = copy.deepcopy(self.alanine_no_thermostat)
        assert ThermodynamicState._find_thermostat(system) is None
        thermostat = openmm.AndersenThermostat(self.std_temperature,
                                               1.0/unit.picosecond)
        system.addForce(thermostat)
        assert ThermodynamicState._find_thermostat(system) is not None

        # An error is raised with two thermostats.
        thermostat2 = openmm.AndersenThermostat(self.std_temperature,
                                                1.0/unit.picosecond)
        system.addForce(thermostat2)
        with nose.tools.assert_raises(ThermodynamicsError) as cm:
            ThermodynamicState._find_thermostat(system)
        cm.exception.code == ThermodynamicsError.MULTIPLE_THERMOSTATS

    def test_method_is_barostat_consistent(self):
        """ThermodynamicState._is_barostat_consistent() method."""
        temperature = self.std_temperature
        pressure = self.std_pressure
        state = ThermodynamicState(self.barostated_alanine, temperature)

        barostat = openmm.MonteCarloBarostat(pressure, temperature)
        assert state._is_barostat_consistent(barostat)
        barostat = openmm.MonteCarloBarostat(pressure + 0.2*unit.bar, temperature)
        assert not state._is_barostat_consistent(barostat)
        barostat = openmm.MonteCarloBarostat(pressure, temperature + 10*unit.kelvin)
        assert not state._is_barostat_consistent(barostat)

    def test_method_set_system_temperature(self):
        """ThermodynamicState._set_system_temperature() method."""
        system = copy.deepcopy(self.alanine_no_thermostat)
        assert ThermodynamicState._find_thermostat(system) is None

        # Add a thermostat to the system.
        ThermodynamicState._set_system_temperature(system, self.std_temperature)
        thermostat = ThermodynamicState._find_thermostat(system)
        assert thermostat.getDefaultTemperature() == self.std_temperature

        # Change temperature of thermostat and barostat.
        new_temperature = self.std_temperature + 1.0*unit.kelvin
        ThermodynamicState._set_system_temperature(system, new_temperature)
        assert thermostat.getDefaultTemperature() == new_temperature

    def test_property_temperature(self):
        """ThermodynamicState.temperature property."""
        state = ThermodynamicState(self.barostated_alanine,
                                   self.std_temperature)
        assert state.temperature == self.std_temperature

        temperature = self.std_temperature + 10.0*unit.kelvin
        state.temperature = temperature
        assert state.temperature == temperature
        assert get_barostat_temperature(state.barostat) == temperature

        # Setting temperature to None raise error.
        with nose.tools.assert_raises(ThermodynamicsError) as cm:
            state.temperature = None
        assert cm.exception.code == ThermodynamicsError.NONE_TEMPERATURE

    def test_method_set_system_pressure(self):
        """ThermodynamicState._set_system_pressure() method."""
        state = ThermodynamicState(self.alanine_explicit, self.std_temperature)
        system = state.system
        assert state._find_barostat(system) is None
        state._set_system_pressure(system, self.std_pressure)
        assert state._find_barostat(system).getDefaultPressure() == self.std_pressure
        state._set_system_pressure(system, None)
        assert state._find_barostat(system) is None

    def test_property_pressure_barostat(self):
        """ThermodynamicState.pressure and barostat properties."""
        # Vacuum and implicit system are read with no pressure
        nonperiodic_testcases = [self.toluene_vacuum, self.toluene_implicit]
        new_barostat = openmm.MonteCarloBarostat(1.0*unit.bar, self.std_temperature)
        for system in nonperiodic_testcases:
            state = ThermodynamicState(system, self.std_temperature)
            assert state.pressure is None
            assert state.barostat is None

            # We can't set the pressure on non-periodic systems
            with nose.tools.assert_raises(ThermodynamicsError) as cm:
                state.pressure = 1.0*unit.bar
            assert cm.exception.code == ThermodynamicsError.BAROSTATED_NONPERIODIC
            with nose.tools.assert_raises(ThermodynamicsError) as cm:
                state.barostat = new_barostat
            assert cm.exception.code == ThermodynamicsError.BAROSTATED_NONPERIODIC

            assert state.pressure is None
            assert state.barostat is None

        # Correctly reads and set system pressures
        periodic_testcases = [self.alanine_explicit]
        for system in periodic_testcases:
            state = ThermodynamicState(system, self.std_temperature)
            assert state.pressure is None
            assert state.barostat is None

            # Setting pressure adds a barostat
            state.pressure = self.std_pressure
            assert state.pressure == self.std_pressure
            assert state.barostat.getDefaultPressure() == self.std_pressure
            assert get_barostat_temperature(state.barostat) == self.std_temperature

            # Changing the exposed barostat doesn't affect the state.
            new_pressure = self.std_pressure + 1.0*unit.bar
            barostat = state.barostat
            barostat.setDefaultPressure(new_pressure)
            assert state.barostat.getDefaultPressure() == self.std_pressure

            # Setting new pressure changes the barostat parameters
            state.pressure = new_pressure
            assert state.pressure == new_pressure
            assert state.barostat.getDefaultPressure() == new_pressure
            assert get_barostat_temperature(state.barostat) == self.std_temperature

            # Assigning the barostat changes the pressure
            barostat = state.barostat
            barostat.setDefaultPressure(self.std_pressure)
            state.barostat = barostat
            assert state.pressure == self.std_pressure

            # Setting pressure of the assigned barostat doesn't change TS internals
            barostat.setDefaultPressure(new_pressure)
            assert state.pressure == self.std_pressure

            # Setting pressure to None removes barostat and viceversa.
            state.pressure = None
            assert state.barostat is None

            state.pressure = self.std_pressure
            state.barostat = None
            assert state.pressure is None

            # It is impossible to assign an unsupported barostat with incorrect temperature
            new_temperature = self.std_temperature + 10.0*unit.kelvin
            ThermodynamicState._set_barostat_temperature(barostat, new_temperature)
            with nose.tools.assert_raises(ThermodynamicsError) as cm:
                state.barostat = barostat
            assert cm.exception.code == ThermodynamicsError.INCONSISTENT_BAROSTAT

            # Assign incompatible barostat raise error
            with nose.tools.assert_raises(ThermodynamicsError) as cm:
                state.barostat = self.anisotropic_barostat
            assert cm.exception.code == ThermodynamicsError.UNSUPPORTED_BAROSTAT

            # After exception, state is left consistent
            assert state.pressure is None

    def test_property_volume(self):
        """Check that volume is computed correctly."""
        # For volume-fluctuating systems volume is None.
        state = ThermodynamicState(self.barostated_alanine, self.std_temperature)
        assert state.volume is None

        # For periodic systems in NVT, volume is correctly computed.
        system = self.alanine_explicit
        box_vectors = system.getDefaultPeriodicBoxVectors()
        volume = box_vectors[0][0] * box_vectors[1][1] * box_vectors[2][2]
        state = ThermodynamicState(system, self.std_temperature)
        assert state.volume == volume

        # For non-periodic systems, volume is None.
        state = ThermodynamicState(self.toluene_vacuum, self.std_temperature)
        assert state.volume is None

    def test_property_system(self):
        """Cannot set a system in a different thermodynamic state."""
        state = ThermodynamicState(self.barostated_alanine, self.std_temperature)
        assert state.pressure == self.std_pressure  # pre-condition

        inconsistent_barostat_temperature = copy.deepcopy(self.inconsistent_temperature_alanine)
        thermostat = state._find_thermostat(inconsistent_barostat_temperature)
        thermostat.setDefaultTemperature(self.std_temperature)

        TE = ThermodynamicsError  # shortcut
        test_cases = [(self.toluene_vacuum, TE.NO_BAROSTAT),
                      (self.barostated_toluene, TE.BAROSTATED_NONPERIODIC),
                      (self.multiple_barostat_alanine, TE.MULTIPLE_BAROSTATS),
                      (self.inconsistent_pressure_alanine, TE.INCONSISTENT_BAROSTAT),
                      (self.inconsistent_temperature_alanine, TE.INCONSISTENT_THERMOSTAT),
                      (inconsistent_barostat_temperature, TE.INCONSISTENT_BAROSTAT)]
        for i, (system, error_code) in enumerate(test_cases):
            with nose.tools.assert_raises(ThermodynamicsError) as cm:
                state.system = system
            assert cm.exception.code == error_code

        # It is possible to set an inconsistent system
        # if thermodynamic state is changed first.
        inconsistent_system = self.inconsistent_pressure_alanine
        state.pressure = self.std_pressure + 0.2*unit.bar
        state.system = self.inconsistent_pressure_alanine
        state_system_str = openmm.XmlSerializer.serialize(state.system)
        inconsistent_system_str = openmm.XmlSerializer.serialize(inconsistent_system)
        assert state_system_str == inconsistent_system_str

    def test_method_set_system(self):
        """ThermodynamicState.set_system() method."""
        system = copy.deepcopy(self.alanine_no_thermostat)
        state = ThermodynamicState(system, self.std_temperature)

        # We can't set the system without adding a thermostat.
        with nose.tools.assert_raises(ThermodynamicsError) as cm:
            state.set_system(system)
        assert cm.exception.code == ThermodynamicsError.NO_THERMOSTAT

        state.set_system(system, fix_state=True)
        system = state.system
        thermostat = state._find_thermostat(system)
        assert utils.is_quantity_close(thermostat.getDefaultTemperature(), self.std_temperature)
        assert state.barostat is None

        # In NPT, we can't set the system without adding a barostat.
        system = state.system  # System with thermostat.
        state.pressure = self.std_pressure
        with nose.tools.assert_raises(ThermodynamicsError) as cm:
            state.set_system(system)
        assert cm.exception.code == ThermodynamicsError.NO_BAROSTAT

        state.set_system(system, fix_state=True)
        assert state.barostat.getDefaultPressure() == self.std_pressure
        assert get_barostat_temperature(state.barostat) == self.std_temperature

    def test_method_get_system(self):
        """ThermodynamicState.get_system() method."""
        temperature = 400 * unit.kelvin
        pressure = 10 * unit.bar
        state = ThermodynamicState(self.alanine_explicit, temperature, pressure)

        # Normally a system has both barostat and thermostat
        system = state.get_system()
        assert state._find_barostat(system).getDefaultPressure() == pressure
        assert state._find_thermostat(system).getDefaultTemperature() == temperature

        # We can request a system without thermostat or barostat.
        system = state.get_system(remove_thermostat=True)
        assert state._find_thermostat(system) is None
        assert get_barostat_temperature(state._find_barostat(system)) == temperature
        system = state.get_system(remove_barostat=True)
        assert state._find_barostat(system) is None

    def test_constructor_unsupported_barostat(self):
        """Exception is raised on construction with unsupported barostats."""
        TE = ThermodynamicsError  # shortcut
        test_cases = [(self.barostated_toluene, TE.BAROSTATED_NONPERIODIC),
                      (self.multiple_barostat_alanine, TE.MULTIPLE_BAROSTATS),
                      (self.unsupported_barostat_alanine, TE.UNSUPPORTED_BAROSTAT)]
        for i, (system, err_code) in enumerate(test_cases):
            with nose.tools.assert_raises(TE) as cm:
                ThermodynamicState(system=system, temperature=self.std_temperature)
            assert cm.exception.code == err_code

    def test_constructor_barostat(self):
        """The system barostat is properly configured on construction."""
        system = self.alanine_explicit
        old_serialization = openmm.XmlSerializer.serialize(system)
        assert ThermodynamicState._find_barostat(system) is None  # Test precondition.

        # If we don't specify pressure, no barostat is added
        state = ThermodynamicState(system=system, temperature=self.std_temperature)
        assert state.barostat is None

        # If we specify pressure, barostat is added
        state = ThermodynamicState(system=system, temperature=self.std_temperature,
                                   pressure=self.std_pressure)
        assert state.barostat is not None

        # If we feed a barostat with an inconsistent temperature, it's fixed.
        state = ThermodynamicState(self.inconsistent_temperature_alanine,
                                   temperature=self.std_temperature)
        assert state._is_barostat_consistent(state.barostat)

        # If we feed a barostat with an inconsistent pressure, it's fixed.
        state = ThermodynamicState(self.inconsistent_pressure_alanine,
                                   temperature=self.std_temperature,
                                   pressure=self.std_pressure)
        assert state.pressure == self.std_pressure

        # The original system is unaltered.
        new_serialization = openmm.XmlSerializer.serialize(system)
        assert new_serialization == old_serialization

    def test_constructor_thermostat(self):
        """The system thermostat is properly configured on construction."""
        # If we don't specify a temperature without a thermostat, it complains.
        system = self.alanine_no_thermostat
        assert ThermodynamicState._find_thermostat(system) is None  # Test precondition.
        with nose.tools.assert_raises(ThermodynamicsError) as cm:
            ThermodynamicState(system=system)
        assert cm.exception.code == ThermodynamicsError.NO_THERMOSTAT

        # With thermostat, temperature is inferred correctly.
        system = copy.deepcopy(self.alanine_explicit)
        new_temperature = self.std_temperature + 1.0*unit.kelvin
        thermostat = ThermodynamicState._find_thermostat(system)
        thermostat.setDefaultTemperature(new_temperature)
        state = ThermodynamicState(system=system)
        assert state.temperature == new_temperature

        # If barostat is inconsistent, an error is raised.
        system.addForce(openmm.MonteCarloBarostat(self.std_pressure, self.std_temperature))
        with nose.tools.assert_raises(ThermodynamicsError) as cm:
            ThermodynamicState(system=system)
        assert cm.exception.code == ThermodynamicsError.INCONSISTENT_BAROSTAT

        # Specifying temperature overwrite thermostat.
        state = ThermodynamicState(system=system, temperature=self.std_temperature)
        assert state.temperature == self.std_temperature
        assert get_barostat_temperature(state.barostat) == self.std_temperature

    def test_method_is_integrator_thermostated(self):
        """ThermodynamicState._is_integrator_thermostated method."""
        state = ThermodynamicState(self.toluene_vacuum, self.std_temperature)
        test_cases = self.get_integrators(self.std_temperature)
        inconsistent_temperature = self.std_temperature + 1.0*unit.kelvin

        for thermostated, integrator in test_cases:
            # If integrator expose a getTemperature method, return True.
            assert state._is_integrator_thermostated(integrator) is thermostated

            # If temperature is different, it raises an exception.
            if thermostated:
                for _integrator in ThermodynamicState._loop_over_integrators(integrator):
                    try:
                        _integrator.setTemperature(inconsistent_temperature)
                    except AttributeError:  # handle CompoundIntegrator case
                        pass
                with nose.tools.assert_raises(ThermodynamicsError) as cm:
                    state._is_integrator_thermostated(integrator)
                assert cm.exception.code == ThermodynamicsError.INCONSISTENT_INTEGRATOR

    def test_method_set_integrator_temperature(self):
        """ThermodynamicState._set_integrator_temperature() method."""
        test_cases = self.get_integrators(self.std_temperature)
        new_temperature = self.std_temperature + 1.0*unit.kelvin
        state = ThermodynamicState(self.toluene_vacuum, new_temperature)

        for thermostated, integrator in test_cases:
            if thermostated:
                assert state._set_integrator_temperature(integrator)
                for _integrator in ThermodynamicState._loop_over_integrators(integrator):
                    try:
                        assert _integrator.getTemperature() == new_temperature
                    except AttributeError:  # handle CompoundIntegrator case
                        pass
            else:
                # It doesn't explode with integrators not coupled to a heat bath
                assert not state._set_integrator_temperature(integrator)

    def test_method_standardize_system(self):
        """ThermodynamicState._standardize_system() class method."""

        def check_barostat_thermostat(_system, cmp_op):
            barostat = ThermodynamicState._find_barostat(_system)
            thermostat = ThermodynamicState._find_thermostat(_system)
            assert cmp_op(barostat.getDefaultPressure(), self.std_pressure)
            assert cmp_op(get_barostat_temperature(barostat), self.std_temperature)
            assert cmp_op(thermostat.getDefaultTemperature(), self.std_temperature)

        # Create NPT system in non-standard state.
        npt_state = ThermodynamicState(self.inconsistent_pressure_alanine,
                                       self.std_temperature + 1.0*unit.kelvin)
        npt_system = npt_state.system
        check_barostat_thermostat(npt_system, operator.ne)

        # Standardize system sets pressure and temperature to standard.
        npt_state._standardize_system(npt_system)
        check_barostat_thermostat(npt_system, operator.eq)

    def test_method_create_context(self):
        """ThermodynamicState.create_context() method."""
        state = ThermodynamicState(self.toluene_vacuum, self.std_temperature)
        toluene_str = openmm.XmlSerializer.serialize(self.toluene_vacuum)
        test_integrators = self.get_integrators(self.std_temperature)
        inconsistent_temperature = self.std_temperature + 1.0*unit.kelvin

        # Divide test platforms among the integrators since we
        # can't bind the same integrator to multiple contexts.
        test_platforms = utils.get_available_platforms()
        test_platforms = [test_platforms[i % len(test_platforms)]
                          for i in range(len(test_integrators))]

        for (is_thermostated, integrator), platform in zip(test_integrators, test_platforms):
            context = state.create_context(integrator, platform)
            assert platform is None or platform.getName() == context.getPlatform().getName()
            assert isinstance(integrator, context.getIntegrator().__class__)

            if is_thermostated:
                assert state._find_thermostat(context.getSystem()) is None

                # create_context complains if integrator is inconsistent
                inconsistent_integrator = copy.deepcopy(integrator)
                for _integrator in ThermodynamicState._loop_over_integrators(inconsistent_integrator):
                    try:
                        _integrator.setTemperature(inconsistent_temperature)
                    except AttributeError:  # handle CompoundIntegrator case
                        pass
                with nose.tools.assert_raises(ThermodynamicsError) as cm:
                    state.create_context(inconsistent_integrator)
                assert cm.exception.code == ThermodynamicsError.INCONSISTENT_INTEGRATOR
            else:
                # The context system must have the thermostat.
                assert toluene_str == context.getSystem().__getstate__()
                assert state._find_thermostat(context.getSystem()) is not None

            # Get rid of old context. This test can create a lot of them.
            del context, integrator

    def test_method_is_compatible(self):
        """ThermodynamicState context and state compatibility methods."""

        def check_compatibility(state1, state2, is_compatible):
            """Check compatibility of contexts thermostated by force or integrator."""
            assert state1.is_state_compatible(state2) is is_compatible
            assert state2.is_state_compatible(state1) is is_compatible
            time_step = 1.0*unit.femtosecond
            friction = 5.0/unit.picosecond
            integrator1 = openmm.VerletIntegrator(time_step)
            integrator2 = openmm.LangevinIntegrator(state2.temperature, friction, time_step)
            context1 = state1.create_context(integrator1)
            context2 = state2.create_context(integrator2)
            assert state1.is_context_compatible(context2) is is_compatible
            assert state2.is_context_compatible(context1) is is_compatible

        toluene_vacuum = ThermodynamicState(self.toluene_vacuum, self.std_temperature)
        toluene_implicit = ThermodynamicState(self.toluene_implicit, self.std_temperature)
        alanine_explicit = ThermodynamicState(self.alanine_explicit, self.std_temperature)
        barostated_alanine = ThermodynamicState(self.barostated_alanine, self.std_temperature)

        # Different systems/ensembles are incompatible.
        check_compatibility(toluene_vacuum, toluene_vacuum, True)
        check_compatibility(toluene_vacuum, toluene_implicit, False)
        check_compatibility(toluene_implicit, alanine_explicit, False)
        check_compatibility(alanine_explicit, barostated_alanine, False)

        # System in same ensemble with different parameters are compatible.
        alanine_explicit2 = copy.deepcopy(alanine_explicit)
        alanine_explicit2.temperature = alanine_explicit.temperature + 1.0*unit.kelvin
        check_compatibility(alanine_explicit, alanine_explicit2, True)

        barostated_alanine2 = copy.deepcopy(barostated_alanine)
        barostated_alanine2.pressure = barostated_alanine.pressure + 0.2*unit.bars
        check_compatibility(barostated_alanine, barostated_alanine2, True)

    def test_method_apply_to_context(self):
        """ThermodynamicState.apply_to_context() method."""
        friction = 5.0/unit.picosecond
        time_step = 2.0*unit.femtosecond
        state0 = ThermodynamicState(self.barostated_alanine, self.std_temperature)

        langevin_integrator = openmm.LangevinIntegrator(self.std_temperature, friction, time_step)
        context = state0.create_context(langevin_integrator)

        verlet_integrator = openmm.VerletIntegrator(1.0*unit.femtosecond)
        thermostated_context = state0.create_context(verlet_integrator)

        # Change context pressure.
        barostat = state0._find_barostat(context.getSystem())
        assert barostat.getDefaultPressure() == self.std_pressure
        assert context.getParameter(barostat.Pressure()) == self.std_pressure / unit.bar
        new_pressure = self.std_pressure + 1.0*unit.bars
        state1 = ThermodynamicState(self.barostated_alanine, self.std_temperature,
                                    new_pressure)
        state1.apply_to_context(context)
        assert barostat.getDefaultPressure() == new_pressure
        assert context.getParameter(barostat.Pressure()) == new_pressure / unit.bar

        # Change context temperature.
        for c in [context, thermostated_context]:
            barostat = state0._find_barostat(c.getSystem())
            thermostat = state0._find_thermostat(c.getSystem())

            # Pre-conditions.
            assert get_barostat_temperature(barostat) == self.std_temperature
            # TODO remove try except when OpenMM 7.1 works on travis
            try:
                assert c.getParameter(barostat.Temperature()) == self.std_temperature / unit.kelvin
            except AttributeError:
                pass
            if thermostat is not None:
                assert c.getParameter(thermostat.Temperature()) == self.std_temperature / unit.kelvin
            else:
                assert context.getIntegrator().getTemperature() == self.std_temperature

            new_temperature = self.std_temperature + 10.0*unit.kelvin
            state2 = ThermodynamicState(self.barostated_alanine, new_temperature)
            state2.apply_to_context(c)

            assert get_barostat_temperature(barostat) == new_temperature
            # TODO remove try except when OpenMM 7.1 works on travis
            try:
                assert c.getParameter(barostat.Temperature()) == new_temperature / unit.kelvin
            except AttributeError:
                pass
            if thermostat is not None:
                assert c.getParameter(thermostat.Temperature()) == new_temperature / unit.kelvin
            else:
                assert context.getIntegrator().getTemperature() == new_temperature

        # Trying to apply to a system in a different ensemble raises an error.
        state2.pressure = None
        with nose.tools.assert_raises(ThermodynamicsError) as cm:
            state2.apply_to_context(context)
        assert cm.exception.code == ThermodynamicsError.INCOMPATIBLE_ENSEMBLE

        # Clean up contexts.
        del context, langevin_integrator
        del thermostated_context, verlet_integrator

        verlet_integrator = openmm.VerletIntegrator(time_step)
        nvt_context = state2.create_context(verlet_integrator)
        with nose.tools.assert_raises(ThermodynamicsError) as cm:
            state1.apply_to_context(nvt_context)
        assert cm.exception.code == ThermodynamicsError.INCOMPATIBLE_ENSEMBLE
        del nvt_context, verlet_integrator

    def test_method_reduced_potential(self):
        """ThermodynamicState.reduced_potential() method."""
        kj_mol = unit.kilojoule_per_mole
        beta = 1.0 / (unit.MOLAR_GAS_CONSTANT_R * self.std_temperature)
        state = ThermodynamicState(self.alanine_explicit, self.std_temperature)
        integrator = openmm.VerletIntegrator(1.0*unit.femtosecond)
        context = state.create_context(integrator)
        context.setPositions(self.alanine_positions)
        sampler_state = SamplerState.from_context(context)

        # Compute constant volume reduced potential.
        reduced_potential = state.reduced_potential(sampler_state)
        potential_energy = reduced_potential / beta / kj_mol
        assert np.isclose(sampler_state.potential_energy / kj_mol, potential_energy)
        assert np.isclose(reduced_potential, state.reduced_potential(context))

        # Compute constant pressure reduced potential.
        state.pressure = self.std_pressure
        reduced_potential = state.reduced_potential(sampler_state)
        pressure_volume_work = (self.std_pressure * sampler_state.volume *
                                unit.AVOGADRO_CONSTANT_NA)
        potential_energy = (reduced_potential / beta - pressure_volume_work) / kj_mol
        assert np.isclose(sampler_state.potential_energy / kj_mol, potential_energy)
        assert np.isclose(reduced_potential, state.reduced_potential(context))

        # Raise error if SamplerState is not compatible.
        incompatible_sampler_state = sampler_state[:-1]
        with nose.tools.assert_raises(ThermodynamicsError) as cm:
            state.reduced_potential(incompatible_sampler_state)
        assert cm.exception.code == ThermodynamicsError.INCOMPATIBLE_SAMPLER_STATE

    def test_method_reduced_potential_at_states(self):
        """ThermodynamicState.reduced_potential_at_states() method.

        Computing the reduced potential singularly and with the class
        method should give the same result.
        """
        # Build a mixed collection of compatible and incompatible thermodynamic states.
        thermodynamic_states = [
            ThermodynamicState(self.alanine_explicit, temperature=300*unit.kelvin,
                               pressure=1.0*unit.atmosphere),
            ThermodynamicState(self.toluene_implicit, temperature=200*unit.kelvin),
            ThermodynamicState(self.alanine_explicit, temperature=250*unit.kelvin,
                               pressure=1.2*unit.atmosphere)
        ]

        # Group thermodynamic states by compatibility.
        compatible_groups, original_indices = group_by_compatibility(thermodynamic_states)
        assert len(compatible_groups) == 2
        assert original_indices == [[0, 2], [1]]

        # Compute the reduced potentials.
        expected_energies = []
        obtained_energies = []
        for compatible_group in compatible_groups:
            # Create context.
            integrator = openmm.VerletIntegrator(2.0*unit.femtoseconds)
            context = compatible_group[0].create_context(integrator)
            if len(compatible_group) == 2:
                context.setPositions(self.alanine_positions)
            else:
                context.setPositions(self.toluene_positions)

            # Compute with single-state method.
            for state in compatible_group:
                state.apply_to_context(context)
                expected_energies.append(state.reduced_potential(context))

            # Compute with multi-state method.
            obtained_energies.extend(ThermodynamicState.reduced_potential_at_states(context, compatible_group))
        assert np.allclose(np.array(expected_energies), np.array(obtained_energies))


# =============================================================================
# TEST SAMPLER STATE
# =============================================================================

class TestSamplerState(object):
    """Test suite for states.SamplerState class."""

    @classmethod
    def setup_class(cls):
        """Create various variables shared by tests in suite."""
        temperature = 300*unit.kelvin
        alanine_vacuum = testsystems.AlanineDipeptideVacuum()
        cls.alanine_vacuum_positions = alanine_vacuum.positions
        cls.alanine_vacuum_state = ThermodynamicState(alanine_vacuum.system,
                                                      temperature)

        alanine_explicit = testsystems.AlanineDipeptideExplicit()
        cls.alanine_explicit_positions = alanine_explicit.positions
        cls.alanine_explicit_state = ThermodynamicState(alanine_explicit.system,
                                                        temperature)

    @staticmethod
    def is_sampler_state_equal_context(sampler_state, context):
        """Check sampler and openmm states in context are equal."""
        equal = True
        ss = sampler_state  # Shortcut.
        os = context.getState(getPositions=True, getEnergy=True,
                              getVelocities=True)
        equal = equal and np.allclose(ss.positions.value_in_unit(ss.positions.unit),
                                      os.getPositions().value_in_unit(ss.positions.unit))
        equal = equal and np.allclose(ss.velocities.value_in_unit(ss.velocities.unit),
                                      os.getVelocities().value_in_unit(ss.velocities.unit))
        equal = equal and np.allclose(ss.box_vectors.value_in_unit(ss.box_vectors.unit),
                                      os.getPeriodicBoxVectors().value_in_unit(ss.box_vectors.unit))
        equal = equal and np.isclose(ss.potential_energy.value_in_unit(ss.potential_energy.unit),
                                     os.getPotentialEnergy().value_in_unit(ss.potential_energy.unit))
        equal = equal and np.isclose(ss.kinetic_energy.value_in_unit(ss.kinetic_energy.unit),
                                     os.getKineticEnergy().value_in_unit(ss.kinetic_energy.unit))
        equal = equal and np.isclose(ss.volume.value_in_unit(ss.volume.unit),
                                     os.getPeriodicBoxVolume().value_in_unit(ss.volume.unit))
        return equal

    @staticmethod
    def create_context(thermodynamic_state):
        integrator = openmm.VerletIntegrator(1.0*unit.femtoseconds)
        return thermodynamic_state.create_context(integrator)

    def test_inconsistent_n_particles(self):
        """Exception raised with inconsistent positions and velocities."""
        positions = self.alanine_vacuum_positions
        sampler_state = SamplerState(positions)

        # If velocities have different length, an error is raised.
        velocities = [0.0 for _ in range(len(positions) - 1)]
        with nose.tools.assert_raises(SamplerStateError) as cm:
            sampler_state.velocities = velocities
        assert cm.exception.code == SamplerStateError.INCONSISTENT_VELOCITIES

        # The same happens in constructor.
        with nose.tools.assert_raises(SamplerStateError) as cm:
            SamplerState(positions, velocities)
        assert cm.exception.code == SamplerStateError.INCONSISTENT_VELOCITIES

        # The same happens if we update positions.
        with nose.tools.assert_raises(SamplerStateError) as cm:
            sampler_state.positions = positions[:-1]
        assert cm.exception.code == SamplerStateError.INCONSISTENT_POSITIONS

        # We cannot set positions to None.
        with nose.tools.assert_raises(SamplerStateError) as cm:
            sampler_state.positions = None
        assert cm.exception.code == SamplerStateError.INCONSISTENT_POSITIONS

    def test_constructor_from_context(self):
        """SamplerState.from_context constructor."""
        alanine_vacuum_context = self.create_context(self.alanine_vacuum_state)
        alanine_vacuum_context.setPositions(self.alanine_vacuum_positions)

        sampler_state = SamplerState.from_context(alanine_vacuum_context)
        assert self.is_sampler_state_equal_context(sampler_state, alanine_vacuum_context)

    def test_unitless_cache(self):
        """Test that the unitless cache for positions and velocities is invalidated."""
        positions = copy.deepcopy(self.alanine_vacuum_positions)

        alanine_vacuum_context = self.create_context(self.alanine_vacuum_state)
        alanine_vacuum_context.setPositions(copy.deepcopy(positions))

        test_cases = [
            SamplerState(positions),
            SamplerState.from_context(alanine_vacuum_context)
        ]

        pos_unit = unit.micrometer
        vel_unit = unit.micrometer / unit.nanosecond

        # Assigning an item invalidates the cache.
        for sampler_state in test_cases:
            old_unitless_positions = copy.deepcopy(sampler_state._unitless_positions)
            sampler_state.positions[5] = [1.0, 1.0, 1.0] * pos_unit
            assert sampler_state.positions.has_changed
            assert np.all(old_unitless_positions[5] != sampler_state._unitless_positions[5])
            sampler_state.positions = copy.deepcopy(positions)
            assert sampler_state._unitless_positions_cache is None

            if isinstance(sampler_state._positions._value, np.ndarray):
                old_unitless_positions = copy.deepcopy(sampler_state._unitless_positions)
                sampler_state.positions[5:8] = [[2.0, 2.0, 2.0], [2.0, 2.0, 2.0], [2.0, 2.0, 2.0]] * pos_unit
                assert sampler_state.positions.has_changed
                assert np.all(old_unitless_positions[5:8] != sampler_state._unitless_positions[5:8])

            if sampler_state.velocities is not None:
                old_unitless_velocities = copy.deepcopy(sampler_state._unitless_velocities)
                sampler_state.velocities[5] = [1.0, 1.0, 1.0] * vel_unit
                assert sampler_state.velocities.has_changed
                assert np.all(old_unitless_velocities[5] != sampler_state._unitless_velocities[5])
                sampler_state.velocities = copy.deepcopy(sampler_state.velocities)
                assert sampler_state._unitless_velocities_cache is None

                if isinstance(sampler_state._velocities._value, np.ndarray):
                    old_unitless_velocities = copy.deepcopy(sampler_state._unitless_velocities)
                    sampler_state.velocities[5:8] = [[2.0, 2.0, 2.0], [2.0, 2.0, 2.0], [2.0, 2.0, 2.0]] * vel_unit
                    assert sampler_state.velocities.has_changed
                    assert np.all(old_unitless_velocities[5:8] != sampler_state._unitless_velocities[5:8])
            else:
                assert sampler_state._unitless_velocities is None

    def test_method_is_context_compatible(self):
        """SamplerState.is_context_compatible() method."""
        # Vacuum.
        alanine_vacuum_context = self.create_context(self.alanine_vacuum_state)
        vacuum_sampler_state = SamplerState(self.alanine_vacuum_positions)

        # Explicit solvent.
        alanine_explicit_context = self.create_context(self.alanine_explicit_state)
        explicit_sampler_state = SamplerState(self.alanine_explicit_positions)

        assert vacuum_sampler_state.is_context_compatible(alanine_vacuum_context)
        assert not vacuum_sampler_state.is_context_compatible(alanine_explicit_context)
        assert explicit_sampler_state.is_context_compatible(alanine_explicit_context)
        assert not explicit_sampler_state.is_context_compatible(alanine_vacuum_context)

    def test_method_update_from_context(self):
        """SamplerState.update_from_context() method."""
        vacuum_context = self.create_context(self.alanine_vacuum_state)
        explicit_context = self.create_context(self.alanine_explicit_state)

        # Test that the update is successful
        vacuum_context.setPositions(self.alanine_vacuum_positions)
        sampler_state = SamplerState.from_context(vacuum_context)
        vacuum_context.getIntegrator().step(10)
        assert not self.is_sampler_state_equal_context(sampler_state, vacuum_context)
        sampler_state.update_from_context(vacuum_context)
        assert self.is_sampler_state_equal_context(sampler_state, vacuum_context)

        # Trying to update with an inconsistent context raise error.
        explicit_context.setPositions(self.alanine_explicit_positions)
        with nose.tools.assert_raises(SamplerStateError) as cm:
            sampler_state.update_from_context(explicit_context)
        assert cm.exception.code == SamplerStateError.INCONSISTENT_POSITIONS

    def test_method_apply_to_context(self):
        """SamplerState.apply_to_context() method."""
        explicit_context = self.create_context(self.alanine_explicit_state)
        explicit_context.setPositions(self.alanine_explicit_positions)
        sampler_state = SamplerState.from_context(explicit_context)

        explicit_context.getIntegrator().step(10)
        assert not self.is_sampler_state_equal_context(sampler_state, explicit_context)
        sampler_state.apply_to_context(explicit_context)
        assert self.is_sampler_state_equal_context(sampler_state, explicit_context)

    def test_operator_getitem(self):
        """SamplerState.__getitem__() method."""
        explicit_context = self.create_context(self.alanine_explicit_state)
        explicit_context.setPositions(self.alanine_explicit_positions)
        sampler_state = SamplerState.from_context(explicit_context)

        sliced_sampler_state = sampler_state[0]
        assert sliced_sampler_state.n_particles == 1
        assert len(sliced_sampler_state.velocities) == 1
        assert np.allclose(sliced_sampler_state.positions[0],
                           self.alanine_explicit_positions[0])

        # Modifying the sliced sampler state doesn't modify original.
        sliced_sampler_state.positions[0][0] += 1 * unit.angstrom
        assert sliced_sampler_state.positions[0][0] == sampler_state.positions[0][0] + 1 * unit.angstrom

        # SamplerState.__getitem__ should work for both slices and lists.
        for sliced_sampler_state in [sampler_state[2:10],
                                     sampler_state[list(range(2, 10))]]:
            assert sliced_sampler_state.n_particles == 8
            assert len(sliced_sampler_state.velocities) == 8
            assert np.allclose(sliced_sampler_state.positions,
                               self.alanine_explicit_positions[2:10])

        sliced_sampler_state = sampler_state[2:10:2]
        assert sliced_sampler_state.n_particles == 4
        assert len(sliced_sampler_state.velocities) == 4
        assert np.allclose(sliced_sampler_state.positions,
                           self.alanine_explicit_positions[2:10:2])

        # Modifying the sliced sampler state doesn't modify original. We check
        # this here too since the algorithm for slice objects is different.
        sliced_sampler_state.positions[0][0] += 1 * unit.angstrom
        assert sliced_sampler_state.positions[0][0] == sampler_state.positions[2][0] + 1 * unit.angstrom

        # The other attributes are copied correctly.
        assert sliced_sampler_state.volume == sampler_state.volume

        # Energies are undefined for as subset of atoms.
        assert sliced_sampler_state.kinetic_energy is None
        assert sliced_sampler_state.potential_energy is None

    def test_collective_variable(self):
        """Test that CV calculation is working"""
        # Setup the CV tests if we have a late enough OpenMM
        # alanine_explicit_cv = copy.deepcopy(self.alanine_explicit)
        system_cv = self.alanine_explicit_state.system
        cv_distance = openmm.CustomBondForce("r")
        cv_distance.addBond(0, 1, [])
        cv_angle = openmm.CustomAngleForce("theta")
        cv_angle.addAngle(0, 1, 2, [])
        # 3 unique CV names in the Context: BondCV, AngleCVSingle, AngleCV
        cv_single_1 = openmm.CustomCVForce("4*BondCV")
        # We are going to use this name later too
        cv_single_1.addCollectiveVariable('BondCV', copy.deepcopy(cv_distance))
        cv_single_2 = openmm.CustomCVForce("sin(AngleCVSingle)")  # This is suppose to be unique
        cv_single_2.addCollectiveVariable('AngleCVSingle', copy.deepcopy(cv_angle))
        cv_combined = openmm.CustomCVForce("4*BondCV + sin(AngleCV)")
        cv_combined.addCollectiveVariable("BondCV", cv_distance)
        cv_combined.addCollectiveVariable("AngleCV", cv_angle)
        for force in [cv_single_1, cv_single_2, cv_combined]:
            system_cv.addForce(force)
        thermo_state = ThermodynamicState(system_cv, self.alanine_explicit_state.temperature)
        context = self.create_context(thermo_state)
        context.setPositions(self.alanine_explicit_positions)
        sampler_state = SamplerState.from_context(context)
        collective_variables = sampler_state.collective_variables
        name_count = (('BondCV', 2), ('AngleCV', 1), ('AngleCVSingle', 1))
        # Ensure the CV's are all accounted for
        assert len(collective_variables.keys()) == 3
        for name, count in name_count:
            # Ensure the CV's show up in the Context the number of times we expect them to
            assert len(collective_variables[name].keys()) == count
        # Ensure CVs which are the same in different forces are equal
        assert len(set(collective_variables['BondCV'].values())) == 1  # Cast values of CV to set, make sure len == 1
        # Ensure invalidation with single replacement
        new_pos = copy.deepcopy(self.alanine_explicit_positions)
        new_pos[0] *= 2
        sampler_state.positions[0] = new_pos[0]
        assert sampler_state.collective_variables is None
        # Ensure CV's are read from context
        sampler_state.update_from_context(context)
        assert sampler_state.collective_variables is not None
        # Ensure invalidation with full variable swap
        sampler_state.positions = new_pos
        assert sampler_state.collective_variables is None

# =============================================================================
# TEST COMPOUND STATE
# =============================================================================

class TestCompoundThermodynamicState(object):
    """Test suite for states.CompoundThermodynamicState class."""

    class DummyState(object):
        """A state that keeps track of a useless system parameter."""

        standard_dummy_parameter = 1.0

        def __init__(self, dummy_parameter):
            self._dummy_parameter = dummy_parameter

        @property
        def dummy_parameter(self):
            return self._dummy_parameter

        @dummy_parameter.setter
        def dummy_parameter(self, value):
            self._dummy_parameter = value

        def _standardize_system(self, system):
            try:
                self.set_dummy_parameter(system, self.standard_dummy_parameter)
            except TypeError:  # No parameter to set.
                raise ComposableStateError()

        def apply_to_system(self, system):
            self.set_dummy_parameter(system, self.dummy_parameter)

        def check_system_consistency(self, system):
            dummy_parameter = TestCompoundThermodynamicState.get_dummy_parameter(system)
            if dummy_parameter != self.dummy_parameter:
                raise ComposableStateError()

        @staticmethod
        def is_context_compatible(context):
            parameters = context.getState(getParameters=True).getParameters()
            if 'dummy_parameters' in parameters.keys():
                return True
            else:
                return False

        def apply_to_context(self, context):
            context.setParameter('dummy_parameter', self.dummy_parameter)

        def _on_setattr(self, standard_system, attribute_name):
            return False

        def _find_force_groups_to_update(self, context, current_context_state, memo):
            if current_context_state.dummy_parameter == self.dummy_parameter:
                return {}
            force, _ = self._find_dummy_force(context.getSystem())
            return {force.getForceGroup()}

        @classmethod
        def add_dummy_parameter(cls, system):
            """Add to system a CustomBondForce with a dummy parameter."""
            force = openmm.CustomBondForce('dummy_parameter')
            force.addGlobalParameter('dummy_parameter', cls.standard_dummy_parameter)
            max_force_group = cls._find_max_force_group(system)
            force.setForceGroup(max_force_group + 1)
            system.addForce(force)

        @staticmethod
        def _find_dummy_force(system):
            for force in system.getForces():
                if isinstance(force, openmm.CustomBondForce):
                    for parameter_id in range(force.getNumGlobalParameters()):
                        parameter_name = force.getGlobalParameterName(parameter_id)
                        if parameter_name == 'dummy_parameter':
                            return force, parameter_id

        @classmethod
        def set_dummy_parameter(cls, system, value):
            force, parameter_id = cls._find_dummy_force(system)
            force.setGlobalParameterDefaultValue(parameter_id, value)

        @staticmethod
        def _find_max_force_group(system):
            max_force_group = 0
            for force in system.getForces():
                if max_force_group < force.getForceGroup():
                    max_force_group = force.getForceGroup()
            return max_force_group

    @classmethod
    def get_dummy_parameter(cls, system):
        force, parameter_id = cls.DummyState._find_dummy_force(system)
        return force.getGlobalParameterDefaultValue(parameter_id)

    @classmethod
    def setup_class(cls):
        """Create various variables shared by tests in suite."""
        cls.std_pressure = ThermodynamicState._STANDARD_PRESSURE
        cls.std_temperature = ThermodynamicState._STANDARD_TEMPERATURE

        cls.dummy_parameter = cls.DummyState.standard_dummy_parameter + 1.0
        cls.dummy_state = cls.DummyState(cls.dummy_parameter)

        alanine_explicit = testsystems.AlanineDipeptideExplicit().system
        cls.DummyState.add_dummy_parameter(alanine_explicit)
        cls.alanine_explicit = alanine_explicit

    def test_dynamic_inheritance(self):
        """ThermodynamicState is inherited dinamically."""
        thermodynamic_state = ThermodynamicState(self.alanine_explicit,
                                                 self.std_temperature)
        compound_state = CompoundThermodynamicState(thermodynamic_state, [])

        assert isinstance(compound_state, ThermodynamicState)

        # Attributes are correctly read.
        assert hasattr(compound_state, 'pressure')
        assert compound_state.pressure is None
        assert hasattr(compound_state, 'temperature')
        assert compound_state.temperature == self.std_temperature

        # Properties and attributes are correctly set.
        new_temperature = self.std_temperature + 1.0*unit.kelvin
        compound_state.pressure = self.std_pressure
        compound_state.temperature = new_temperature
        barostat = compound_state.barostat
        assert barostat.getDefaultPressure() == self.std_pressure
        assert get_barostat_temperature(barostat) == new_temperature

    def test_constructor_set_state(self):
        """IComposableState.set_state is called on construction."""
        thermodynamic_state = ThermodynamicState(self.alanine_explicit, self.std_temperature)

        assert self.get_dummy_parameter(thermodynamic_state.system) != self.dummy_parameter
        compound_state = CompoundThermodynamicState(thermodynamic_state, [self.dummy_state])
        assert self.get_dummy_parameter(compound_state.system) == self.dummy_parameter

    def test_property_forwarding(self):
        """Forward properties to IComposableStates and update system."""
        dummy_state = self.DummyState(self.dummy_parameter + 1.0)
        thermodynamic_state = ThermodynamicState(self.alanine_explicit, self.std_temperature)
        compound_state = CompoundThermodynamicState(thermodynamic_state, [dummy_state])

        # Properties are correctly read and set, and
        # the system is updated to the new value.
        assert compound_state.dummy_parameter != self.dummy_parameter
        assert self.get_dummy_parameter(compound_state.system) != self.dummy_parameter
        compound_state.dummy_parameter = self.dummy_parameter
        assert compound_state.dummy_parameter == self.dummy_parameter
        assert self.get_dummy_parameter(compound_state.system) == self.dummy_parameter

        # Default behavior for attribute error and monkey patching.
        with nose.tools.assert_raises(AttributeError):
            compound_state.temp
        compound_state.temp = 0
        assert 'temp' in compound_state.__dict__

    def test_set_system(self):
        """CompoundThermodynamicState.system and set_system method."""
        thermodynamic_state = ThermodynamicState(self.alanine_explicit, self.std_temperature)
        compound_state = CompoundThermodynamicState(thermodynamic_state, [self.dummy_state])

        # Setting an inconsistent system for the dummy raises an error.
        system = compound_state.system
        self.DummyState.set_dummy_parameter(system, self.dummy_parameter + 1.0)
        with nose.tools.assert_raises(ComposableStateError):
            compound_state.system = system

        # Same for set_system when called with default arguments.
        with nose.tools.assert_raises(ComposableStateError):
            compound_state.set_system(system)

        # This doesn't happen if we fix the state.
        compound_state.set_system(system, fix_state=True)

    def test_method_standardize_system(self):
        """CompoundThermodynamicState._standardize_system method."""
        alanine_explicit = copy.deepcopy(self.alanine_explicit)
        thermodynamic_state = ThermodynamicState(alanine_explicit, self.std_temperature)
        thermodynamic_state.pressure = self.std_pressure + 1.0*unit.bar
        compound_state = CompoundThermodynamicState(thermodynamic_state, [self.dummy_state])

        # Standardizing the system fixes both ThermodynamicState and DummyState parameters.
        system = compound_state.system
        barostat = ThermodynamicState._find_barostat(system)
        assert barostat.getDefaultPressure() != self.std_pressure
        assert self.get_dummy_parameter(system) == self.dummy_parameter
        compound_state._standardize_system(system)
        barostat = ThermodynamicState._find_barostat(system)
        assert barostat.getDefaultPressure() == self.std_pressure
        assert self.get_dummy_parameter(system) == self.DummyState.standard_dummy_parameter

        # Check that the standard system hash is correct.
        standard_hash = openmm.XmlSerializer.serialize(system).__hash__()
        assert standard_hash == compound_state._standard_system_hash

        # Check that is_state_compatible works.
        undummied_alanine = testsystems.AlanineDipeptideExplicit().system
        incompatible_state = ThermodynamicState(undummied_alanine, self.std_temperature)
        assert not compound_state.is_state_compatible(incompatible_state)

        integrator = openmm.VerletIntegrator(2.0*unit.femtoseconds)
        context = incompatible_state.create_context(integrator)
        assert not compound_state.is_context_compatible(context)

    def test_method_apply_to_context(self):
        """Test CompoundThermodynamicState.apply_to_context() method."""
        dummy_parameter = self.DummyState.standard_dummy_parameter
        thermodynamic_state = ThermodynamicState(self.alanine_explicit, self.std_temperature)
        thermodynamic_state.pressure = self.std_pressure
        self.DummyState.set_dummy_parameter(thermodynamic_state.system, dummy_parameter)

        integrator = openmm.VerletIntegrator(2.0*unit.femtoseconds)
        context = thermodynamic_state.create_context(integrator)
        barostat = ThermodynamicState._find_barostat(context.getSystem())
        assert context.getParameter('dummy_parameter') == dummy_parameter
        assert context.getParameter(barostat.Pressure()) == self.std_pressure / unit.bar

        compound_state = CompoundThermodynamicState(thermodynamic_state, [self.dummy_state])
        new_pressure = thermodynamic_state.pressure + 1.0*unit.bar
        compound_state.pressure = new_pressure
        compound_state.apply_to_context(context)
        assert context.getParameter('dummy_parameter') == self.dummy_parameter
        assert context.getParameter(barostat.Pressure()) == new_pressure / unit.bar

    def test_method_find_force_groups_to_update(self):
        """Test CompoundThermodynamicState._find_force_groups_to_update() method."""
        alanine_explicit = copy.deepcopy(self.alanine_explicit)
        thermodynamic_state = ThermodynamicState(alanine_explicit, self.std_temperature)
        compound_state = CompoundThermodynamicState(thermodynamic_state, [self.dummy_state])
        context = compound_state.create_context(openmm.VerletIntegrator(2.0*unit.femtoseconds))

        # No force group should be updated if the two states are identical.
        assert compound_state._find_force_groups_to_update(context, compound_state, memo={}) == set()

        # If the dummy parameter changes, there should be 1 force group to update.
        compound_state2 = copy.deepcopy(compound_state)
        compound_state2.dummy_parameter -= 0.5
        group = self.DummyState._find_max_force_group(context.getSystem())
        assert compound_state._find_force_groups_to_update(context, compound_state2, memo={}) == {group}


# =============================================================================
# TEST SERIALIZATION
# =============================================================================

def are_pickle_equal(state1, state2):
    """Check if they two ThermodynamicStates are identical."""
    # Pickle internally uses __getstate__ so we are effectively
    # comparing the serialization of the two objects.
    return pickle.dumps(state1) == pickle.dumps(state2)


def test_states_serialization():
    """Test serialization compatibility with utils.serialize."""
    test_system = testsystems.AlanineDipeptideImplicit()
    thermodynamic_state = ThermodynamicState(test_system.system, temperature=300*unit.kelvin)
    sampler_state = SamplerState(positions=test_system.positions)

    test_cases = [thermodynamic_state, sampler_state]
    for test_state in test_cases:
        serialization = utils.serialize(test_state)

        # First test serialization with cache. Copy
        # serialization so that we can use it again.
        deserialized_state = utils.deserialize(copy.deepcopy(serialization))
        assert are_pickle_equal(test_state, deserialized_state)

        # Now test without cache.
        ThermodynamicState._standard_system_cache = {}
        deserialized_state = utils.deserialize(serialization)
        assert are_pickle_equal(test_state, deserialized_state)


def test_uncompressed_thermodynamic_state_serialization():
    """Test for backwards compatibility.

    Until openmmtools 0.11.0, the ThermodynamicStates serialized
    system was not compressed.
    """
    system = testsystems.AlanineDipeptideImplicit().system
    state = ThermodynamicState(system, temperature=300 * unit.kelvin)
    compressed_serialization = utils.serialize(state)

    # Create uncompressed ThermodynamicState serialization.
    state._standardize_system(system)
    uncompressed_serialization = copy.deepcopy(compressed_serialization)
    uncompressed_serialization['standard_system'] = openmm.XmlSerializer.serialize(system)

    # First test serialization with cache. Copy
    # serialization so that we can use it again.
    deserialized_state = utils.deserialize(copy.deepcopy(uncompressed_serialization))
    assert are_pickle_equal(state, deserialized_state)

    # Now test without cache.
    ThermodynamicState._standard_system_cache = {}
    deserialized_state = utils.deserialize(uncompressed_serialization)
    assert are_pickle_equal(state, deserialized_state)

<<<<<<< HEAD

# =============================================================================
# TEST GLOBAL PARAMETER STATE
# =============================================================================

_GLOBAL_PARAMETER_STANDARD_VALUE = 1.0


class ParameterStateExample(GlobalParameterState):
    standard_value = _GLOBAL_PARAMETER_STANDARD_VALUE
    lambda_bonds = GlobalParameterState.GlobalParameter('lambda_bonds', standard_value)
    gamma = GlobalParameterState.GlobalParameter('gamma', standard_value)

    def set_defined_parameters(self, value):
        for parameter_name, parameter_value in self._parameters.items():
            if parameter_value is not None:
                self._parameters[parameter_name] = value


class TestGlobalParameterState(object):
    """Test GlobalParameterState stand-alone functionality.

    The compatibility with CompoundThermodynamicState is tested in the next
    test suite.
    """

    @classmethod
    def setup_class(cls):
        """Create test systems and shared objects."""
        # Define a diatomic molecule System with two custom forces
        # using the simple version and the suffix'ed version.
        r0 = 0.15*unit.nanometers

        # Make sure that there is a force without defining a parameter.
        cls.parameters_default_values = {
            'lambda_bonds': 1.0,
            'gamma': 2.0,
            'lambda_bonds_mysuffix': 0.5,
            'gamma_mysuffix': None,
        }

        r0_nanometers = r0.value_in_unit(unit.nanometers)  # Shortcut in OpenMM units.
        system = openmm.System()
        system.addParticle(40.0*unit.amu)
        system.addParticle(40.0*unit.amu)
        custom_force = openmm.CustomBondForce('lambda_bonds^gamma*60000*(r-{})^2;'.format(r0_nanometers))
        custom_force.addGlobalParameter('lambda_bonds', cls.parameters_default_values['lambda_bonds'])
        custom_force.addGlobalParameter('gamma', cls.parameters_default_values['gamma'])
        custom_force.addBond(0, 1, [])
        system.addForce(custom_force)
        custom_force_suffix = openmm.CustomBondForce('lambda_bonds_mysuffix*20000*(r-{})^2;'.format(r0_nanometers))
        custom_force_suffix.addGlobalParameter('lambda_bonds_mysuffix', cls.parameters_default_values['lambda_bonds_mysuffix'])
        custom_force_suffix.addBond(0, 1, [])
        system.addForce(custom_force_suffix)

        # Create a thermodynamic and sampler states.
        cls.diatomic_molecule_ts = ThermodynamicState(system, temperature=300.0*unit.kelvin)
        pos1 = [0.0, 0.0, 0.0]
        pos2 = [0.0, 0.0, r0_nanometers]
        cls.diatomic_molecule_ss = SamplerState(positions=np.array([pos1, pos2]) * unit.nanometers)

        # Create few incompatible systems for testing. An incompatible state
        # has a different set of defined global parameters.
        cls.incompatible_systems = [system]

        # System without suffixed or non-suffixed parameters.
        for i in range(2):
            cls.incompatible_systems.append(copy.deepcopy(system))
            cls.incompatible_systems[i+1].removeForce(i)

        # System with both lambda_bonds_suffix and gamma_bond_suffix defined (instead of only the former).
        cls.incompatible_systems.append(copy.deepcopy(system))
        custom_force = copy.deepcopy(cls.incompatible_systems[-1].getForce(1))
        energy_function = custom_force.getEnergyFunction()
        energy_function = energy_function.replace('lambda_bonds_mysuffix', 'lambda_bonds_mysuffix^gamma_mysuffix')
        custom_force.setEnergyFunction(energy_function)
        custom_force.addGlobalParameter('gamma_mysuffix', cls.parameters_default_values['gamma'])
        cls.incompatible_systems[-1].addForce(custom_force)

    def read_system_state(self, system):
        states = []
        for suffix in [None, 'mysuffix']:
            try:
                states.append(ParameterStateExample.from_system(system, parameters_name_suffix=suffix))
            except GlobalParameterError:
                continue
        return states

    @staticmethod
    def test_constructor_parameters():
        """Test GlobalParameterState constructor behave as expected."""
        class MyState(GlobalParameterState):
            lambda_angles = GlobalParameterState.GlobalParameter('lambda_angles', standard_value=1.0)
            lambda_sterics = GlobalParameterState.GlobalParameter('lambda_sterics', standard_value=1.0)

        # Raise an exception if parameter is not recognized.
        with nose.tools.assert_raises_regexp(GlobalParameterError, 'Unknown parameters'):
            MyState(lambda_steric=1.0)  # Typo.

        # Properties are initialized correctly.
        test_cases = [{},
                      {'lambda_angles': 1.0},
                      {'lambda_sterics': 0.5, 'lambda_angles': 0.5},
                      {'parameters_name_suffix': 'suffix'},
                      {'parameters_name_suffix': 'suffix', 'lambda_angles': 1.0},
                      {'parameters_name_suffix': 'suffix', 'lambda_sterics': 0.5, 'lambda_angles': 0.5}]

        for test_kwargs in test_cases:
            state = MyState(**test_kwargs)

            # Check which parameters are defined/undefined in the constructed state.
            for parameter in MyState._get_controlled_parameters():
                # Store whether parameter is defined before appending the suffix.
                is_defined = parameter in test_kwargs

                # The "unsuffixed" parameter should not be controlled by the state.
                if 'parameters_name_suffix' in test_kwargs:
                    with nose.tools.assert_raises_regexp(AttributeError, 'state does not control'):
                        getattr(state, parameter)
                    # The state exposes a "suffixed" version of the parameter.
                    state_attribute = parameter + '_' + test_kwargs['parameters_name_suffix']
                else:
                    state_attribute = parameter

                # Check if parameter should is defined or undefined (i.e. set to None) as expected.
                err_msg = 'Parameter: {} (Test case: {})'.format(parameter, test_kwargs)
                if is_defined:
                    assert getattr(state, state_attribute) == test_kwargs[parameter], err_msg
                else:
                    assert getattr(state, state_attribute) is None, err_msg

    def test_from_system_constructor(self):
        """Test GlobalParameterState.from_system constructor."""
        # A system exposing no global parameters controlled by the state raises an error.
        with nose.tools.assert_raises_regexp(GlobalParameterError, 'no global parameters'):
            GlobalParameterState.from_system(openmm.System())

        system = self.diatomic_molecule_ts.system
        state = ParameterStateExample.from_system(system)
        state_suffix = ParameterStateExample.from_system(system, parameters_name_suffix='mysuffix')

        for parameter_name, parameter_value in self.parameters_default_values.items():
            if 'suffix' in parameter_name:
                controlling_state = state_suffix
                noncontrolling_state = state
            else:
                controlling_state = state
                noncontrolling_state = state_suffix

            err_msg = '{}: {}'.format(parameter_name, parameter_value)
            assert getattr(controlling_state, parameter_name) == parameter_value, err_msg
            with nose.tools.assert_raises(AttributeError):
                getattr(noncontrolling_state, parameter_name), parameter_name

    def test_parameter_validator(self):
        """Test GlobalParameterState constructor behave as expected."""

        class MyState(GlobalParameterState):
            lambda_bonds = GlobalParameterState.GlobalParameter('lambda_bonds', standard_value=1.0)

            @lambda_bonds.validator
            def lambda_bonds(self, instance, new_value):
                if not (0.0 <= new_value <= 1.0):
                    raise ValueError('lambda_bonds must be between 0.0 and 1.0')
                return new_value

        # Create system with incorrect initial parameter.
        system = self.diatomic_molecule_ts.system
        system.getForce(0).setGlobalParameterDefaultValue(0, 2.0)  # lambda_bonds
        system.getForce(1).setGlobalParameterDefaultValue(0, -1.0)  # lambda_bonds_mysuffix

        for suffix in [None, 'mysuffix']:
            # Raise an exception on init.
            with nose.tools.assert_raises_regexp(ValueError, 'must be between'):
                MyState(parameters_name_suffix=suffix, lambda_bonds=-1.0)
            with nose.tools.assert_raises_regexp(ValueError, 'must be between'):
                MyState.from_system(system, parameters_name_suffix=suffix)

            # Raise an exception when properties are set.
            state = MyState(parameters_name_suffix=suffix, lambda_bonds=1.0)
            parameter_name = 'lambda_bonds' if suffix is None else 'lambda_bonds_' + suffix
            with nose.tools.assert_raises_regexp(ValueError, 'must be between'):
                setattr(state, parameter_name, 5.0)

    def test_equality_operator(self):
        """Test equality operator between GlobalParameterStates."""
        state1 = ParameterStateExample(lambda_bonds=1.0)
        state2 = ParameterStateExample(lambda_bonds=1.0)
        state3 = ParameterStateExample(lambda_bonds=0.9)
        state4 = ParameterStateExample(lambda_bonds=0.9, gamma=1.0)
        state5 = ParameterStateExample(lambda_bonds=0.9, parameters_name_suffix='suffix')
        state6 = ParameterStateExample(parameters_name_suffix='suffix', lambda_bonds=0.9, gamma=1.0)
        assert state1 == state2
        assert state2 != state3
        assert state3 != state4
        assert state3 != state5
        assert state4 != state6
        assert state5 != state6
        assert state6 == state6

        # States that control more variables are not equal.
        class MyState(ParameterStateExample):
            extra_parameter = GlobalParameterState.GlobalParameter('extra_parameter', standard_value=1.0)
        state7 = MyState(lambda_bonds=0.9)
        assert state3 != state7

    def test_apply_to_system(self):
        """Test method GlobalParameterState.apply_to_system()."""
        system = self.diatomic_molecule_ts.system
        state = ParameterStateExample.from_system(system)
        state_suffix = ParameterStateExample.from_system(system, parameters_name_suffix='mysuffix')

        expected_system_values = copy.deepcopy(self.parameters_default_values)

        def check_system_values():
            state, state_suffix = self.read_system_state(system)
            for parameter_name, parameter_value in expected_system_values.items():
                err_msg = 'parameter: {}, expected_value: {}'.format(parameter_name, parameter_value)
                if 'suffix' in parameter_name:
                    assert getattr(state_suffix, parameter_name) == parameter_value, err_msg
                else:
                    assert getattr(state, parameter_name) == parameter_value, err_msg

        # Test precondition: all parameters have the expected default value.
        check_system_values()

        # apply_to_system() modifies the state.
        state.lambda_bonds /= 2
        expected_system_values['lambda_bonds'] /= 2
        state_suffix.lambda_bonds_mysuffix /= 2
        expected_system_values['lambda_bonds_mysuffix'] /= 2
        for s in [state, state_suffix]:
            s.apply_to_system(system)
        check_system_values()

        # Raise an error if an extra parameter is defined in the system.
        state.gamma = None
        err_msg = 'The system parameter gamma is not defined in this state.'
        with nose.tools.assert_raises_regexp(GlobalParameterError, err_msg):
            state.apply_to_system(system)

        # Raise an error if an extra parameter is defined in the state.
        state_suffix.gamma_mysuffix = 2.0
        err_msg = 'Could not find global parameter gamma_mysuffix in the system.'
        with nose.tools.assert_raises_regexp(GlobalParameterError, err_msg):
            state_suffix.apply_to_system(system)

    def test_check_system_consistency(self):
        """Test method GlobalParameterState.check_system_consistency()."""
        system = self.diatomic_molecule_ts.get_system(remove_thermostat=True)

        def check_not_consistency(states):
            for s in states:
                with nose.tools.assert_raises_regexp(GlobalParameterError, 'Consistency check failed'):
                    s.check_system_consistency(system)

        # A system is consistent with itself.
        state, state_suffix = self.read_system_state(system)
        for s in [state, state_suffix]:
            s.check_system_consistency(system)

        # Raise error if System defines global parameters that are undefined in the state.
        state, state_suffix = self.read_system_state(system)
        state.gamma = None
        state_suffix.lambda_bonds_mysuffix = None
        check_not_consistency([state, state_suffix])

        # Raise error if state defines global parameters that are undefined in the System.
        state, state_suffix = self.read_system_state(system)
        state_suffix.gamma_mysuffix = 1.0
        check_not_consistency([state_suffix])

        # Raise error if system has different lambda values.
        state, state_suffix = self.read_system_state(system)
        state.lambda_bonds /= 2
        state_suffix.lambda_bonds_mysuffix /=2
        check_not_consistency([state, state_suffix])

    def test_apply_to_context(self):
        """Test method GlobalParameterState.apply_to_context."""
        system = self.diatomic_molecule_ts.system
        integrator = openmm.VerletIntegrator(1.0*unit.femtosecond)
        context = self.diatomic_molecule_ts.create_context(integrator)

        def check_not_applicable(states, error, context):
            for s in states:
                with nose.tools.assert_raises_regexp(GlobalParameterError, error):
                    s.apply_to_context(context)

        # Raise error if the Context defines global parameters that are undefined in the state.
        state, state_suffix = self.read_system_state(system)
        state.lambda_bonds = None
        state_suffix.lambda_bonds_mysuffix = None
        check_not_applicable([state, state_suffix], 'undefined in this state', context)

        # Raise error if the state defines global parameters that are undefined in the Context.
        state, state_suffix = self.read_system_state(system)
        state_suffix.gamma_mysuffix = 2.0
        check_not_applicable([state_suffix], 'Could not find parameter', context)

        # Test-precondition: Context parameters are different than the value we'll test.
        tested_value = 0.2
        for parameter_value in context.getParameters().values():
            assert parameter_value != tested_value

        # Correctly sets Context's parameters.
        state, state_suffix = self.read_system_state(system)
        state.lambda_bonds = tested_value
        state.gamma = tested_value
        state_suffix.lambda_bonds_mysuffix = tested_value
        for s in [state, state_suffix]:
            s.apply_to_context(context)
            for parameter_name, parameter_value in context.getParameters().items():
                if parameter_name in s._parameters:
                    assert parameter_value == tested_value
        del context

    def test_standardize_system(self):
        """Test method GlobalParameterState.standardize_system."""
        system = self.diatomic_molecule_ts.system
        standard_value = _GLOBAL_PARAMETER_STANDARD_VALUE  # Shortcut.

        def check_is_standard(states, is_standard):
            for s in states:
                for parameter_name in s._get_controlled_parameters(s._parameters_name_suffix):
                    parameter_value = getattr(s, parameter_name)
                    err_msg = 'Parameter: {}; Value: {};'.format(parameter_name, parameter_value)
                    if parameter_value is not None:
                        assert (parameter_value  == standard_value) is is_standard, err_msg

        # Test pre-condition: The system is not in the standard state.
        system.getForce(0).setGlobalParameterDefaultValue(0, 0.9)
        states = self.read_system_state(system)
        check_is_standard(states, is_standard=False)

        # Check that _standardize_system() sets all parameters to the standard value.
        for state in states:
            state._standardize_system(system)
        states_standard = self.read_system_state(system)
        check_is_standard(states_standard, is_standard=True)

    def test_find_force_groups_to_update(self):
        """Test method GlobalParameterState._find_force_groups_to_update."""
        system = self.diatomic_molecule_ts.system
        integrator = openmm.VerletIntegrator(2.0*unit.femtoseconds)
        # Test cases are (force_group, force_group_suffix)
        test_cases = [(0, 0), (1, 5), (9, 4)]

        for force_groups in test_cases:
            for i, force_group in enumerate(force_groups):
                system.getForce(i).setForceGroup(force_group)
            states = self.read_system_state(system)
            context = openmm.Context(system, copy.deepcopy(integrator))

            # No force group should be updated if we don't change the global parameter.
            for state, force_group in zip(states, force_groups):
                assert state._find_force_groups_to_update(context, state, memo={}) == set()

                # Change the lambdas one by one and check that the method
                # recognizes that the force group energy must be updated.
                current_state = copy.deepcopy(state)
                for parameter_name in state._get_controlled_parameters(state._parameters_name_suffix):
                    # Check that the system defines the global variable.
                    parameter_value = getattr(state, parameter_name)
                    if parameter_value is None:
                        continue

                    # Change the current state.
                    setattr(current_state, parameter_name, parameter_value / 2)
                    assert state._find_force_groups_to_update(context, current_state, memo={}) == {force_group}
                    setattr(current_state, parameter_name, parameter_value)  # Reset current state.
            del context

    # ---------------------------------------------------
    # Integration tests with CompoundThermodynamicStates
    # ---------------------------------------------------

    def test_constructor_compound_state(self):
        """The GlobalParameterState is set on construction of the CompoundState."""
        system = self.diatomic_molecule_ts.system

        # Create a system state different than the initial.
        composable_states = self.read_system_state(system)
        for state in composable_states:
            state.set_defined_parameters(0.222)

        # CompoundThermodynamicState set the system state in the constructor.
        compound_state = CompoundThermodynamicState(self.diatomic_molecule_ts, composable_states)
        new_system_states = self.read_system_state(compound_state.system)
        for state, new_state in zip(composable_states, new_system_states):
            assert state == new_state

        # Trying to set in the constructor undefined global parameters raise an exception.
        composable_states[1].gamma_mysuffix = 2.0
        err_msg = 'Could not find global parameter gamma_mysuffix in the system.'
        with nose.tools.assert_raises_regexp(GlobalParameterError, err_msg):
            CompoundThermodynamicState(self.diatomic_molecule_ts, composable_states)

    def test_global_parameters_compound_state(self):
        """Global parameters setters/getters work in the CompoundState system."""
        composable_states = self.read_system_state(self.diatomic_molecule_ts.system)
        for state in composable_states:
            state.set_defined_parameters(0.222)
        compound_state = CompoundThermodynamicState(self.diatomic_molecule_ts, composable_states)

        # Defined properties can be assigned and read, unless they are undefined.
        for parameter_name, default_value in self.parameters_default_values.items():
            if default_value is None:
                assert getattr(compound_state, parameter_name) is None
                # If undefined, setting the property should raise an error.
                err_msg = 'Cannot set the parameter gamma_mysuffix in the system'
                with nose.tools.assert_raises_regexp(GlobalParameterError, err_msg):
                    setattr(compound_state, parameter_name, 2.0)
                continue

            # Defined parameters should be gettable and settables.
            assert getattr(compound_state, parameter_name) == 0.222
            setattr(compound_state, parameter_name, 0.5)
            assert getattr(compound_state, parameter_name) == 0.5

        # System global variables are updated correctly
        system_states = self.read_system_state(compound_state.system)
        for state in system_states:
            for parameter_name in state._parameters:
                assert getattr(state, parameter_name) == getattr(compound_state, parameter_name)

    def test_set_system_compound_state(self):
        """Setting inconsistent system in compound state raise errors."""
        system = self.diatomic_molecule_ts.system
        composable_states = self.read_system_state(system)
        compound_state = CompoundThermodynamicState(self.diatomic_molecule_ts, composable_states)

        for parameter_name, default_value in self.parameters_default_values.items():
            if default_value is None:
                continue
            elif 'suffix' in parameter_name:
                original_state = composable_states[1]
            else:
                original_state = composable_states[0]

            # We create an incompatible state with the parameter set to a different value.
            incompatible_state = copy.deepcopy(original_state)
            original_value = getattr(incompatible_state, parameter_name)
            setattr(incompatible_state, parameter_name, original_value/2)
            incompatible_state.apply_to_system(system)

            # Setting an inconsistent system raise an error.
            with nose.tools.assert_raises_regexp(GlobalParameterError, parameter_name):
                compound_state.system = system

            # Same for set_system when called with default arguments.
            with nose.tools.assert_raises_regexp(GlobalParameterError, parameter_name):
                compound_state.set_system(system)

            # This doesn't happen if we fix the state.
            compound_state.set_system(system, fix_state=True)
            new_state = incompatible_state.from_system(compound_state.system, original_state._parameters_name_suffix)
            assert new_state == original_state, (str(new_state), str(incompatible_state))

            # Restore old value in system, and test next parameter.
            original_state.apply_to_system(system)

    def test_compatibility_compound_state(self):
        """Compatibility between states is handled correctly in compound state."""
        incompatible_systems = copy.deepcopy(self.incompatible_systems)

        # Build all compound states.
        compound_states = []
        for system in incompatible_systems:
            thermodynamic_state = ThermodynamicState(system, temperature=300*unit.kelvin)
            composable_states = self.read_system_state(system)
            compound_states.append(CompoundThermodynamicState(thermodynamic_state, composable_states))

        # Build all contexts for testing.
        integrator = openmm.VerletIntegrator(2.0*unit.femtoseconds)
        contexts = [s.create_context(copy.deepcopy(integrator)) for s in compound_states]

        for state_idx, (compound_state, context) in enumerate(zip(compound_states, contexts)):
            # The state is compatible with itself.
            assert compound_state.is_state_compatible(compound_state)
            assert compound_state.is_context_compatible(context)

            # Changing the values of the parameters do not affect
            # compatibility (only defined/undefined parameters do).
            altered_compound_state = copy.deepcopy(compound_state)
            for parameter_name in ['gamma', 'lambda_bonds_mysuffix']:
                try:
                    new_value = getattr(compound_state, parameter_name) / 2
                    setattr(altered_compound_state, parameter_name, new_value)
                except AttributeError:
                    continue
            assert altered_compound_state.is_state_compatible(compound_state)
            assert altered_compound_state.is_context_compatible(context)

            # All other states are incompatible. Test only those that we
            # haven't tested yet, but test transitivity.
            for incompatible_state_idx in range(state_idx+1, len(compound_states)):
                print(state_idx, incompatible_state_idx)
                incompatible_state = compound_states[incompatible_state_idx]
                incompatible_context = contexts[incompatible_state_idx]
                assert not compound_state.is_state_compatible(incompatible_state)
                assert not incompatible_state.is_state_compatible(compound_state)
                assert not compound_state.is_context_compatible(incompatible_context)
                assert not incompatible_state.is_context_compatible(context)

    def test_reduced_potential_compound_state(self):
        """Test CompoundThermodynamicState.reduced_potential_at_states() method.

        Computing the reduced potential singularly and with the class
        method should give the same result.
        """
        positions = copy.deepcopy(self.diatomic_molecule_ss.positions)
        # Build a mixed collection of compatible and incompatible thermodynamic states.
        thermodynamic_states = [
            ThermodynamicState(self.incompatible_systems[0], temperature=300*unit.kelvin),
            ThermodynamicState(self.incompatible_systems[-1], temperature=300*unit.kelvin)
        ]

        compound_states = []
        for ts_idx, ts in enumerate(thermodynamic_states):
            compound_state = CompoundThermodynamicState(ts, self.read_system_state(ts.system))
            for state in [dict(lambda_bonds=1.0, gamma=1.0, lambda_bonds_mysuffix=1.0, gamma_mysuffix=1.0),
                          dict(lambda_bonds=0.5, gamma=1.0, lambda_bonds_mysuffix=1.0, gamma_mysuffix=1.0),
                          dict(lambda_bonds=0.5, gamma=1.0, lambda_bonds_mysuffix=1.0, gamma_mysuffix=0.5),
                          dict(lambda_bonds=0.1, gamma=0.5, lambda_bonds_mysuffix=0.2, gamma_mysuffix=0.5)]:
                for parameter_name, parameter_value in state.items():
                    try:
                        setattr(compound_state, parameter_name, parameter_value)
                    except GlobalParameterError:
                        continue
                compound_states.append(copy.deepcopy(compound_state))

        # Group thermodynamic states by compatibility.
        compatible_groups, _ = group_by_compatibility(compound_states)
        assert len(compatible_groups) == 2

        # Compute the reduced potentials.
        expected_energies = []
        obtained_energies = []
        for compatible_group in compatible_groups:
            # Create context.
            integrator = openmm.VerletIntegrator(2.0*unit.femtoseconds)
            context = compatible_group[0].create_context(integrator)
            context.setPositions(positions)

            # Compute with single-state method.
            for state in compatible_group:
                state.apply_to_context(context)
                expected_energies.append(state.reduced_potential(context))

            # Compute with multi-state method.
            compatible_energies = ThermodynamicState.reduced_potential_at_states(context, compatible_group)

            # The first and the last state must be equal.
            assert np.isclose(compatible_energies[0], compatible_energies[-1])
            obtained_energies.extend(compatible_energies)

        assert np.allclose(np.array(expected_energies), np.array(obtained_energies))

    def test_serialization(self):
        """Test GlobalParameterState serialization alone and in a compound state."""
        composable_states = self.read_system_state(self.diatomic_molecule_ts.system)

        # Test serialization/deserialization of GlobalParameterState.
        for state in composable_states:
            serialization = utils.serialize(state)
            deserialized_state = utils.deserialize(serialization)
            are_pickle_equal(state, deserialized_state)

        # Test serialization/deserialization of GlobalParameterState in CompoundState.
        compound_state = CompoundThermodynamicState(self.diatomic_molecule_ts, composable_states)
        serialization = utils.serialize(compound_state)
        deserialized_state = utils.deserialize(serialization)
        are_pickle_equal(compound_state, deserialized_state)
=======
def test_create_thermodynamic_state_protocol():
    """Test the method for efficiently creating a list of thermoydamic states."""

    system = testsystems.AlchemicalAlanineDipeptide().system
    thermo_state = ThermodynamicState(system, temperature=400*unit.kelvin)

    # The method raises an exception when the protocol is empty.
    with nose.tools.assert_raises_regexp(ValueError, 'No protocol'):
        create_thermodynamic_state_protocol(system, protocol={})

    # The method raises an exception when different parameters have different lengths.
    with nose.tools.assert_raises_regexp(ValueError, 'different lengths'):
        protocol = {'temperature': [1.0, 2.0],
                    'pressure': [4.0]}
        create_thermodynamic_state_protocol(system, protocol=protocol)

    # An exception is raised if the temperature is not specified with a System.
    with nose.tools.assert_raises_regexp(ValueError, 'must specify the temperature'):
        protocol = {'pressure': [5.0] * unit.atmosphere}
        create_thermodynamic_state_protocol(system, protocol=protocol)

    # An exception is raised if a parameter is specified both as constant and protocol.
    with nose.tools.assert_raises_regexp(ValueError, 'constants and protocol'):
        protocol = {'temperature': [5.0, 10.0] * unit.kelvin}
        const = {'temperature': 5.0 * unit.kelvin}
        create_thermodynamic_state_protocol(system, protocol=protocol, constants=const)

    # Method works as expected with a reference System or ThermodynamicState.
    protocol = {'temperature': [290, 310, 360]*unit.kelvin}
    for reference in [system, thermo_state]:
        states = create_thermodynamic_state_protocol(reference, protocol=protocol)
        for state, temp in zip(states, protocol['temperature']):
            assert state.temperature == temp
        assert len(states) == 3

    # Same with CompoundThermodynamicState.
    from openmmtools.alchemy import AlchemicalState
    alchemical_state = AlchemicalState.from_system(system)
    protocol = {'temperature': [290, 310, 360]*unit.kelvin,
                'lambda_sterics': [1.0, 0.5, 0.0],
                'lambda_electrostatics': [0.75, 0.5, 0.25]}
    for reference in [system, thermo_state]:
        states = create_thermodynamic_state_protocol(reference, protocol=protocol,
                                                     composable_states=alchemical_state)
        for state, temp, sterics, electro in zip(states, protocol['temperature'],
                                                 protocol['lambda_sterics'],
                                                 protocol['lambda_electrostatics']):
            assert state.temperature == temp
            assert state.lambda_sterics == sterics
            assert state.lambda_electrostatics == electro
        assert len(states) == 3

    # Check that constants work correctly.
    del protocol['temperature']
    const = {'temperature': 500*unit.kelvin}
    states = create_thermodynamic_state_protocol(thermo_state, protocol=protocol, constants=const,
                                                 composable_states=alchemical_state)
    for state in states:
        assert state.temperature == 500*unit.kelvin
>>>>>>> 8f42ba26
<|MERGE_RESOLUTION|>--- conflicted
+++ resolved
@@ -1306,7 +1306,6 @@
     deserialized_state = utils.deserialize(uncompressed_serialization)
     assert are_pickle_equal(state, deserialized_state)
 
-<<<<<<< HEAD
 
 # =============================================================================
 # TEST GLOBAL PARAMETER STATE
@@ -1881,7 +1880,8 @@
         serialization = utils.serialize(compound_state)
         deserialized_state = utils.deserialize(serialization)
         are_pickle_equal(compound_state, deserialized_state)
-=======
+
+
 def test_create_thermodynamic_state_protocol():
     """Test the method for efficiently creating a list of thermoydamic states."""
 
@@ -1940,5 +1940,4 @@
     states = create_thermodynamic_state_protocol(thermo_state, protocol=protocol, constants=const,
                                                  composable_states=alchemical_state)
     for state in states:
-        assert state.temperature == 500*unit.kelvin
->>>>>>> 8f42ba26
+        assert state.temperature == 500*unit.kelvin