#!/usr/bin/env python

# =============================================================================
# MODULE DOCSTRING
# =============================================================================

"""
Test utility functions in utils.py.

"""


# =============================================================================
# GLOBAL IMPORTS
# =============================================================================

import nose

from openmmtools.utils import _RESERVED_WORDS_PATTERNS
from openmmtools.utils import *


# =============================================================================
# TEST STRING MATHEMATICAL EXPRESSION PARSING UTILITIES
# =============================================================================

def test_sanitize_expression():
    """Test that reserved keywords are substituted correctly."""
    prefix = '_sanitized__'

    # Generate a bunch of test cases for each supported reserved keyword.
    test_cases = {}
    for word in _RESERVED_WORDS_PATTERNS:
        s_word = prefix + word  # sanitized word
        test_cases[word] = [(word, s_word),
                            ('(' + word + ')', '(' + s_word + ')'),  # parenthesis
                            ('( ' + word + ' )', '( ' + s_word + ' )'),  # parenthesis w/ spaces
                            (word + '_suffix', word + '_suffix'),  # w/ suffix
                            ('prefix_' + word, 'prefix_' + word),  # w/ prefix
                            ('2+' + word + '-' + word + '_suffix/(' + word + ' - 3)',  # expression
                             '2+' + s_word + '-' + word + '_suffix/(' + s_word + ' - 3)')]

    # Run test cases.
    for word in _RESERVED_WORDS_PATTERNS:
        variables = {word: 5.0}
        for expression, result in test_cases[word]:
            sanitized_expression, sanitized_variables = sanitize_expression(expression, variables)
            assert sanitized_expression == result, '{}, {}'.format(sanitized_expression, result)
            assert word not in sanitized_variables
            assert sanitized_variables[prefix + word] == 5.0


def test_math_eval():
    """Test math_eval method."""
    test_cases = [('1 + 3', None, 4),
                  ('x + y', {'x': 1.5, 'y': 2}, 3.5),
                  ('(x + lambda) / z * 4', {'x': 1, 'lambda': 2, 'z': 3}, 4.0),
                  ('-((x + y) / z * 4)**2', {'x': 1, 'y': 2, 'z': 3}, -16.0),
                  ('ceil(0.8) + acos(x) + step(0.5 - x) + step(0.5)', {'x': 1}, 2),
                  ('step_hm(x)', {'x': 0}, 0.5),
                  ('myset & myset2', {'myset': {1,2,3}, 'myset2': {2,3,4}}, {2, 3}),
                  ('myset or myset2', {'myset': {1,2,3}, 'myset2': {2,3,4}}, {1, 2, 3, 4}),
                  ('(myset or my2set) & myset3', {'myset': {1, 2}, 'my2set': {3, 4}, 'myset3': {2, 3}}, {2, 3})]
    for expression, variables, result in test_cases:
        evaluated_expression = math_eval(expression, variables)
        assert evaluated_expression == result, '{}, {}, {}'.format(
            expression, evaluated_expression, result)


# =============================================================================
# TEST QUANTITY UTILITIES
# =============================================================================

def test_tracked_quantity():
    """Test TrackedQuantity objects."""
    def reset(q):
        assert tracked_quantity.has_changed is True
        tracked_quantity.has_changed = False

    test_cases = [
        np.array([10.0, 20.0, 30.0]) * unit.kelvin,
        [1.0, 2.0, 3.0] * unit.nanometers,
    ]
    for quantity in test_cases:
        tracked_quantity = TrackedQuantity(quantity)
        u = tracked_quantity.unit
        assert tracked_quantity.has_changed is False

        tracked_quantity[0] = 5.0 * u
        assert tracked_quantity[0] == 5.0 * u
        reset(tracked_quantity)

        tracked_quantity[0:2] = [5.0, 6.0] * u
        assert np.all(tracked_quantity[0:2] == [5.0, 6.0] * u)
        reset(tracked_quantity)

        if isinstance(tracked_quantity._value, list):
            del tracked_quantity[0]
            assert len(tracked_quantity) == 2
            reset(tracked_quantity)

            tracked_quantity.append(10.0*u)
            assert len(tracked_quantity) == 3
            reset(tracked_quantity)

            tracked_quantity.extend([11.0, 12.0]*u)
            assert len(tracked_quantity) == 5
            reset(tracked_quantity)

            element = 15.0*u
            tracked_quantity.insert(1, element)
            assert len(tracked_quantity) == 6
            reset(tracked_quantity)

            tracked_quantity.remove(element.value_in_unit(u))
            assert len(tracked_quantity) == 5
            reset(tracked_quantity)

            assert tracked_quantity.pop().unit == u
            assert len(tracked_quantity) == 4
            reset(tracked_quantity)
        else:
            # Check that numpy views are handled correctly.
            view = tracked_quantity[:3]
            view[0] = 20.0*u
            assert tracked_quantity[0] == 20.0*u
            reset(tracked_quantity)

            view2 = view[1:]
            view2[0] = 30.0*u
            assert tracked_quantity[1] == 30.0*u
            reset(tracked_quantity)


def test_is_quantity_close():
    """Test is_quantity_close method."""
    # (quantity1, quantity2, test_result)
    test_cases = [(300.0*unit.kelvin, 300.000000004*unit.kelvin, True),
                  (300.0*unit.kelvin, 300.00000004*unit.kelvin, False),
                  (1.01325*unit.bar, 1.01325000006*unit.bar, True),
                  (1.01325*unit.bar, 1.0132500006*unit.bar, False)]

    err_msg = 'obtained: {}, expected: {} (quantity1: {}, quantity2: {})'
    for quantity1, quantity2, test_result in test_cases:
<<<<<<< HEAD
        result = is_quantity_close(quantity1, quantity2)
        assert result == test_result, err_msg.format(result, test_result, quantity1, quantity2)
=======
        msg = "Test failed: ({}, {}, {})".format(quantity1, quantity2, test_result)
        assert is_quantity_close(quantity1, quantity2) == test_result, msg
>>>>>>> 0359f680

    # Passing quantities with different units raise an exception.
    with nose.tools.assert_raises(TypeError):
        is_quantity_close(300*unit.kelvin, 1*unit.atmosphere)


def test_quantity_from_string():
    """Test that quantities can be derived from strings"""
    test_strings = [
        ('3', 3.0),  # Handle basic float
        ('meter', unit.meter),  # Handle basic unit object
        ('300 * kelvin', 300 * unit.kelvin),  # Handle standard Quantity
        ('" 0.3 * kilojoules_per_mole / watt**3"', 0.3 * unit.kilojoules_per_mole / unit.watt ** 3), # Handle division, exponent, nested string
        ('1*meter / (4*second)', 0.25 * unit.meter / unit.second),  # Handle compound math and parenthesis
        ('1 * watt**2 /((1* kelvin)**3 / gram)', 1 * (unit.watt ** 2) * (unit.gram) / (unit.kelvin ** 3)), # Handle everything
        ('/watt', unit.watt ** -1)  # Handle special "inverse unit" case
    ]

    for test_string in test_strings:
        input_string, expected_result = test_string
        assert quantity_from_string(input_string) == expected_result


# =============================================================================
# TEST SERIALIZATION UTILITIES
# =============================================================================

class MyClass(object):
    """Example of serializable class used by test_serialize_deserialize."""
    def __init__(self, a, b):
        self.a = a
        self.b = b

    def __getstate__(self):
        serialization = dict()
        serialization['a'] = self.a
        serialization['b'] = self.b
        return serialization

    def __setstate__(self, serialization):
        self.a = serialization['a']
        self.b = serialization['b']

    def add(self):
        return self.a + self.b


def test_serialize_deserialize():
    """Test serialize method."""

    my_instance = MyClass(a=4, b=5)

    # Test serialization.
    serialization = serialize(my_instance)
    expected_serialization = {'_serialized__module_name': 'test_utils',
                              '_serialized__class_name': 'MyClass',
                              'a': 4, 'b': 5}
    assert serialization == expected_serialization

    # Test deserialization.
    deserialized_instance = deserialize(serialization)
    assert deserialized_instance is not my_instance  # this is a new instantiation
    assert isinstance(deserialized_instance, MyClass)
    assert deserialized_instance.a == 4
    assert deserialized_instance.b == 5
    assert deserialized_instance.add() == 9


# =============================================================================
# TEST METACLASS UTILITIES
# =============================================================================

def test_subhooked_abcmeta():
    """Test class SubhookedABCMeta."""
    # Define an interface
    class IInterface(SubhookedABCMeta):
        @abc.abstractmethod
        def my_method(self): pass

        @abc.abstractproperty
        def my_property(self): pass

        @staticmethod
        @abc.abstractmethod
        def my_static_method(): pass

    # Define object implementing the interface with duck typing
    class InterfaceImplementation(object):
        def my_method(self): pass

        def my_property(self): pass

        @staticmethod
        def my_static_method(): pass

    implementation_instance = InterfaceImplementation()
    assert isinstance(implementation_instance, IInterface)

    # Define incomplete implementation
    class WrongInterfaceImplementation(object):
        def my_method(self): pass

    implementation_instance = WrongInterfaceImplementation()
    assert not isinstance(implementation_instance, IInterface)<|MERGE_RESOLUTION|>--- conflicted
+++ resolved
@@ -142,13 +142,8 @@
 
     err_msg = 'obtained: {}, expected: {} (quantity1: {}, quantity2: {})'
     for quantity1, quantity2, test_result in test_cases:
-<<<<<<< HEAD
-        result = is_quantity_close(quantity1, quantity2)
-        assert result == test_result, err_msg.format(result, test_result, quantity1, quantity2)
-=======
         msg = "Test failed: ({}, {}, {})".format(quantity1, quantity2, test_result)
         assert is_quantity_close(quantity1, quantity2) == test_result, msg
->>>>>>> 0359f680
 
     # Passing quantities with different units raise an exception.
     with nose.tools.assert_raises(TypeError):
